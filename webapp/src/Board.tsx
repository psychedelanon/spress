import { Chessboard } from 'react-chessboard';
import { useCallback, useState, useEffect, useRef } from 'react';
import { Chess } from 'chess.js';
import { STABLE_PIECE_RENDERERS } from './pieceRenderers';

interface ClientMove {
  from: string;
  to: string;
  promotion?: string;
  captured?: string;
  captureSquare?: string;
}

type Props = { 
  fen: string;
  turn: 'w' | 'b';
  isGameOver: boolean;
  isInCheck: boolean;
  color: 'w' | 'b';
  onMoveAttempt: (move: ClientMove) => void;
};

// Capture Toast Component
interface CaptureToastProps {
  message: string;
  onDismiss: () => void;
}

function CaptureToast({ message, onDismiss }: CaptureToastProps) {
  useEffect(() => {
    const timer = setTimeout(onDismiss, 2000);
    return () => clearTimeout(timer);
  }, [onDismiss]);

  return (
    <div className="capture-toast">
      {message}
    </div>
  );
}

export default function Board({ fen, turn, isGameOver, isInCheck, color, onMoveAttempt }: Props) {
  console.log('🎯 Board props:', { fen, turn, color });
  
  // SUPER SAFE FEN - always use starting position if anything looks wrong
  const safeFen = (fen && fen !== 'start' && fen.length > 20) ? fen : 'rnbqkbnr/pppppppp/8/8/8/8/PPPPPPPP/RNBQKBNR w KQkq - 0 1';
  console.log('🎯 Using safe FEN:', safeFen);

  // Chess.js instance for move validation and highlighting
  const chessRef = useRef(new Chess());
  
  // Keep chess.js in sync with position
  useEffect(() => {
    try {
      chessRef.current.load(safeFen);
    } catch (err) {
      console.error('Failed to load FEN in chess.js:', err);
      chessRef.current.load('rnbqkbnr/pppppppp/8/8/8/8/PPPPPPPP/RNBQKBNR w KQkq - 0 1');
    }
  }, [safeFen]);

  // UI state for delightful effects
  const [captureFlashSquare, setCaptureFlashSquare] = useState<string | null>(null);
  const [captureToast, setCaptureToast] = useState<string | null>(null);
  const [moveSquares, setMoveSquares] = useState<Record<string, React.CSSProperties>>({});
  const [selectedSquare, setSelectedSquare] = useState<string | null>(null);

<<<<<<< HEAD
  // Piece name mapping for capture messages
  const pieceNames: Record<string, string> = {
    'p': 'Pawn', 'r': 'Rook', 'n': 'Knight', 
    'b': 'Bishop', 'q': 'Queen', 'k': 'King'
  };
=======
  // Only allow dragging of our own pieces
  const isDraggablePiece = useCallback(
    ({ piece }: { piece: string; sourceSquare: string }) => {
      if (turn !== color || isGameOver) return false;
      return piece[0] === color;
    },
    [turn, color, isGameOver]
  );

  // Use the stable piece renderers - this reference NEVER changes
  const customPieces = STABLE_PIECE_RENDERERS;
>>>>>>> f28456df

  const onPieceDrop = useCallback((sourceSquare: string, targetSquare: string) => {
    console.log('🎯 Move attempt:', sourceSquare, '->', targetSquare);
    
    if (isGameOver || turn !== color) {
      console.log('🎯 Move blocked');
      return false;
    }

    // Validate move using chess.js for proper feedback
    const move = chessRef.current.move({
      from: sourceSquare,
      to: targetSquare,
      promotion: 'q'
    });

    if (!move) {
      console.log('🎯 Illegal move');
      return false; // Illegal move
    }

    // Undo the move (we just validated it)
    chessRef.current.undo();

    // Add capture flash effect if it was a capture
    if (move.captured) {
      setCaptureFlashSquare(targetSquare);
      setTimeout(() => setCaptureFlashSquare(null), 400);
      setCaptureToast(`💥 ${color === 'w' ? 'White' : 'Black'} captured a ${pieceNames[move.captured.toLowerCase()] || 'piece'}!`);
    }

    // Clear selection
    setSelectedSquare(null);
    setMoveSquares({});

    // Send move to server
    onMoveAttempt({
      from: sourceSquare,
      to: targetSquare,
      promotion: 'q'
    });
    
    // Always snap back - server will update
    return false;
  }, [turn, color, isGameOver, onMoveAttempt, pieceNames]);

  // Show legal moves for a square - works for ANY piece to show what's possible
  const highlightLegalMoves = useCallback((square: string) => {
    if (isGameOver) return;
    
    try {
      // Check if there's a piece on this square
      const piece = chessRef.current.get(square as any);
      if (!piece) {
        setMoveSquares({});
        return;
      }
      
      // Get all possible moves from this square
      const moves = chessRef.current.moves({ square: square as any, verbose: true }) as any[];
      const highlights: Record<string, React.CSSProperties> = {};
      
      moves.forEach(move => { 
        // Different highlight for captures vs normal moves
        const isCapture = move.captured;
        highlights[move.to] = isCapture ? {
          background: 'radial-gradient(circle, rgba(224, 19, 19, 0.8) 35%, transparent 36%)',
          borderRadius: '50%',
          border: '3px solid #E01313',
          boxShadow: '0 0 8px rgba(224, 19, 19, 0.6)'
        } : {
          background: 'radial-gradient(circle, rgba(0, 83, 255, 0.7) 35%, transparent 36%)',
          borderRadius: '50%',
          border: '3px solid #0053FF',
          boxShadow: '0 0 8px rgba(0, 83, 255, 0.4)'
        };
      });
      
<<<<<<< HEAD
      setMoveSquares(highlights);
    } catch (err) {
      console.error('Error highlighting moves:', err);
      setMoveSquares({});
=======
      // Let piece stay on target square; board will update when server confirms
      return true;
    },
    [turn, color, isGameOver, onMoveAttempt],
  );

  /* ───────────────────────────────────────────────────────── square styles */
  const [moveSquares, setMoveSquares] = useState<Record<string, React.CSSProperties>>({});

  // Function to find the king's square for the current player
  const findKingSquare = useCallback((playerColor: 'w' | 'b') => {
    const board = chessRef.current.board();
    for (let row = 0; row < 8; row++) {
      for (let col = 0; col < 8; col++) {
        const piece = board[row][col];
        if (piece && piece.type === 'k' && piece.color === playerColor) {
          const file = String.fromCharCode(97 + col); // a-h
          const rank = (8 - row).toString(); // 1-8
          return file + rank;
        }
      }
>>>>>>> f28456df
    }
  }, [isGameOver]);

  // Generate delightful square styles
  const getCustomSquareStyles = useCallback(() => {
    const styles: Record<string, React.CSSProperties> = { ...moveSquares };
    
    // Add selected square highlight
    if (selectedSquare) {
      styles[selectedSquare] = {
        ...styles[selectedSquare],
        background: 'rgba(255, 255, 0, 0.4)',
        border: '2px solid #FFD700'
      };
    }
    
    // Add capture flash animation
    if (captureFlashSquare) {
      styles[captureFlashSquare] = {
        ...styles[captureFlashSquare],
        animation: 'captureFlash 0.4s ease-out'
      };
    }
    
    // Add king check animation if in check
    if (isInCheck) {
      // Find king square dynamically
      try {
        const board = chessRef.current.board();
        for (let row = 0; row < 8; row++) {
          for (let col = 0; col < 8; col++) {
            const piece = board[row][col];
            if (piece && piece.type === 'k' && piece.color === turn) {
              const file = String.fromCharCode(97 + col); // a-h
              const rank = (8 - row).toString(); // 1-8
              const kingSquare = file + rank;
              styles[kingSquare] = {
                ...styles[kingSquare],
                border: '4px solid #E01313',
                borderRadius: '50%',
                animation: 'shake 0.5s ease-in-out infinite',
                boxShadow: '0 0 15px rgba(224, 19, 19, 0.7)'
              };
              break;
            }
          }
        }
      } catch (err) {
        console.error('Error finding king square:', err);
      }
    }
    
    return styles;
  }, [moveSquares, selectedSquare, captureFlashSquare, isInCheck, turn]);

  // Square click handler for mobile
  const onSquareClick = useCallback((square: string) => {
    if (turn !== color || isGameOver) return;
    
    try {
      const piece = chessRef.current.get(square as any);
      
      // If clicking on own piece, select it and show moves
      if (piece && piece.color === color) {
        setSelectedSquare(square);
        highlightLegalMoves(square);
      }
      // If a piece is selected and clicking on a highlighted square, make the move
      else if (selectedSquare && moveSquares[square]) {
        // Try the move
        const move = chessRef.current.move({
          from: selectedSquare,
          to: square,
          promotion: 'q'
        });

        if (move) {
          // Undo the move (we just validated it)
          chessRef.current.undo();
          
          // Handle capture flash
          if (move.captured) {
            setCaptureFlashSquare(square);
            setTimeout(() => setCaptureFlashSquare(null), 400);
            setCaptureToast(`💥 ${color === 'w' ? 'White' : 'Black'} captured a ${pieceNames[move.captured.toLowerCase()] || 'piece'}!`);
          }

          // Send move to server
          onMoveAttempt({
            from: selectedSquare,
            to: square,
            promotion: 'q'
          });
        }
        
        // Clear selection
        setSelectedSquare(null);
        setMoveSquares({});
      }
      // If clicking elsewhere, clear selection
      else {
        setSelectedSquare(null);
        setMoveSquares({});
      }
    } catch (err) {
      console.error('Error in square click:', err);
      setSelectedSquare(null);
      setMoveSquares({});
    }
  }, [turn, color, isGameOver, selectedSquare, moveSquares, highlightLegalMoves, onMoveAttempt, pieceNames]);

  // Mouse hover for move previews
  const onMouseOverSquare = useCallback((square: string) => {
    // Always show moves on hover, but don't override selected square highlights
    highlightLegalMoves(square);
  }, [highlightLegalMoves]);

  const onMouseOutSquare = useCallback(() => {
    // Only clear if no square is selected
    if (!selectedSquare) {
      setMoveSquares({});
    }
  }, [selectedSquare]);

  return (
    <div className="board-container">
      <Chessboard
        id="SPRESSBoard"
        position={safeFen}
        boardOrientation={color === 'w' ? 'white' : 'black'}
        onPieceDrop={onPieceDrop}
        onSquareClick={onSquareClick}
        onMouseOverSquare={onMouseOverSquare}
        onMouseOutSquare={onMouseOutSquare}
        customSquareStyles={getCustomSquareStyles()}
        customPieces={STABLE_PIECE_RENDERERS}

        animationDuration={150}
        boardWidth={Math.min(window.innerWidth - 40, 480)}
        customDarkSquareStyle={{ backgroundColor: '#0053FF' }}   // SPRESS blue
        customLightSquareStyle={{ backgroundColor: '#FFD700' }}  // SPRESS yellow
        customBoardStyle={{
          borderRadius: '8px',
          border: '4px solid #E01313',
          transition: 'transform 0.15s ease-out',
          boxShadow: '0 4px 20px rgba(224, 19, 19, 0.3)'
        }}
        arePiecesDraggable={turn === color && !isGameOver}
        isDraggablePiece={isDraggablePiece}
      />
      
      {/* Capture Toast */}
      {captureToast && (
        <CaptureToast 
          message={captureToast}
          onDismiss={() => setCaptureToast(null)}
        />
      )}
    </div>
  );
} <|MERGE_RESOLUTION|>--- conflicted
+++ resolved
@@ -62,16 +62,10 @@
   // UI state for delightful effects
   const [captureFlashSquare, setCaptureFlashSquare] = useState<string | null>(null);
   const [captureToast, setCaptureToast] = useState<string | null>(null);
-  const [moveSquares, setMoveSquares] = useState<Record<string, React.CSSProperties>>({});
-  const [selectedSquare, setSelectedSquare] = useState<string | null>(null);
-
-<<<<<<< HEAD
-  // Piece name mapping for capture messages
-  const pieceNames: Record<string, string> = {
-    'p': 'Pawn', 'r': 'Rook', 'n': 'Knight', 
-    'b': 'Bishop', 'q': 'Queen', 'k': 'King'
-  };
-=======
+  
+  // Mobile drag/tap conflict prevention
+  const isDragging = useRef(false);
+
   // Only allow dragging of our own pieces
   const isDraggablePiece = useCallback(
     ({ piece }: { piece: string; sourceSquare: string }) => {
@@ -83,52 +77,124 @@
 
   // Use the stable piece renderers - this reference NEVER changes
   const customPieces = STABLE_PIECE_RENDERERS;
->>>>>>> f28456df
-
-  const onPieceDrop = useCallback((sourceSquare: string, targetSquare: string) => {
-    console.log('🎯 Move attempt:', sourceSquare, '->', targetSquare);
-    
-    if (isGameOver || turn !== color) {
-      console.log('🎯 Move blocked');
-      return false;
-    }
-
-    // Validate move using chess.js for proper feedback
-    const move = chessRef.current.move({
-      from: sourceSquare,
-      to: targetSquare,
-      promotion: 'q'
-    });
-
-    if (!move) {
-      console.log('🎯 Illegal move');
-      return false; // Illegal move
-    }
-
-    // Undo the move (we just validated it)
-    chessRef.current.undo();
-
-    // Add capture flash effect if it was a capture
-    if (move.captured) {
-      setCaptureFlashSquare(targetSquare);
-      setTimeout(() => setCaptureFlashSquare(null), 400);
-      setCaptureToast(`💥 ${color === 'w' ? 'White' : 'Black'} captured a ${pieceNames[move.captured.toLowerCase()] || 'piece'}!`);
-    }
-
-    // Clear selection
+
+  // Debug logging and piece testing
+  useEffect(() => {
+    console.log('[DEBUG] customPieces created:', Object.keys(customPieces));
+    console.log('[DEBUG] Sample piece function:', customPieces.wK);
+    
+    // Test if piece files are accessible
+    const testImg = new Image();
+    testImg.onload = () => {
+      console.log('[DEBUG] ✅ wK.svg loaded successfully');
+      console.log('[DEBUG] Image dimensions:', testImg.width, 'x', testImg.height);
+    };
+    testImg.onerror = (error) => {
+      console.log('[DEBUG] ❌ wK.svg failed to load - check file path');
+      console.error('[DEBUG] Error details:', error);
+      
+      // Try fetching directly to get more info
+      fetch(`${import.meta.env.BASE_URL}pieces/wK.svg`)
+        .then(response => {
+          console.log('[DEBUG] Fetch response status:', response.status);
+          console.log('[DEBUG] Content-Type:', response.headers.get('content-type'));
+          return response.text();
+        })
+        .then(svgText => {
+          console.log('[DEBUG] SVG content length:', svgText.length);
+          console.log('[DEBUG] SVG starts with:', svgText.substring(0, 100));
+        })
+        .catch(fetchError => {
+          console.error('[DEBUG] Fetch error:', fetchError);
+        });
+    };
+    testImg.src = `${import.meta.env.BASE_URL}pieces/wK.svg`;
+  }, []); // Empty dependency array since STABLE_PIECE_RENDERERS never changes
+
+  // Clear UI state when game updates (for server captures)
+  useEffect(() => {
     setSelectedSquare(null);
-    setMoveSquares({});
-
-    // Send move to server
-    onMoveAttempt({
-      from: sourceSquare,
-      to: targetSquare,
-      promotion: 'q'
-    });
-    
-    // Always snap back - server will update
-    return false;
-  }, [turn, color, isGameOver, onMoveAttempt, pieceNames]);
+  }, [fen]);
+
+  /* ───────────────────────────────────────────────────────── drag handlers */
+  const onDragStart = useCallback(() => {
+    isDragging.current = true;
+  }, []);
+
+  const onDragEnd = useCallback(() => {
+    // Small delay to prevent tap events from firing immediately after drag
+    setTimeout(() => {
+      isDragging.current = false;
+    }, 50);
+  }, []);
+
+  const onPieceDrop = useCallback(
+    (sourceSquare: string, targetSquare: string) => {
+      console.log('🎯 [MOVE ATTEMPT]', { sourceSquare, targetSquare, turn, color, isGameOver });
+      
+      // Don't allow moves if game is over
+      if (isGameOver) {
+        console.log('❌ Move blocked: game over');
+        return false;
+      }
+      // only allow if it's my move
+      if (turn !== color) {
+        console.log('❌ Move blocked: wrong turn', { turn, color });
+        return false;
+      }
+
+      // Validate move locally but don't keep it on the board
+      const move = chessRef.current.move({
+        from: sourceSquare,
+        to: targetSquare,
+        promotion: 'q',
+      });
+
+      if (move == null) return false; // illegal move - snap back
+      
+      // Revert the move immediately (we only validated it)
+      chessRef.current.undo();
+      
+      // Handle capture flash UI only (based on the validated move)
+      if (move.captured) {
+        const capturedPieceName = pieceNames[move.captured.toLowerCase()] || 'Piece';
+        const capturingColor = move.color === 'w' ? 'White' : 'Black';
+        
+        // Flash the destination square
+        setCaptureFlashSquare(targetSquare);
+        setTimeout(() => setCaptureFlashSquare(null), 400);
+        
+        // Show capture toast
+        setCaptureToast(`💥 ${capturingColor} captured a ${capturedPieceName}!`);
+      }
+
+      // Clear UI state only (no game state updates!)
+      setSelectedSquare(null);
+
+      // Send move to parent via callback
+      onMoveAttempt({
+        from: sourceSquare,
+        to: targetSquare,
+        promotion: 'q',
+        captured: move.captured ? pieceNames[move.captured.toLowerCase()] || 'Piece' : undefined,
+        captureSquare: move.captured ? targetSquare : undefined
+      });
+      
+      // Let piece stay on target square; board will update when server confirms
+      return true;
+    },
+    [turn, color, isGameOver, onMoveAttempt],
+  );
+
+  /* ───────────────────────────────────────────────────────── square styles */
+  const [moveSquares, setMoveSquares] = useState<Record<string, React.CSSProperties>>({});
+  const [selectedSquare, setSelectedSquare] = useState<string | null>(null);
+
+  // Piece name mapping for capture messages
+  const pieceNames: Record<string, string> = {
+    'p': 'Pawn', 'r': 'Rook', 'n': 'Knight', 
+    'b': 'Bishop', 'q': 'Queen', 'k': 'King'
+  };
 
   // Show legal moves for a square - works for ANY piece to show what's possible
   const highlightLegalMoves = useCallback((square: string) => {
@@ -162,34 +228,10 @@
         };
       });
       
-<<<<<<< HEAD
       setMoveSquares(highlights);
     } catch (err) {
       console.error('Error highlighting moves:', err);
       setMoveSquares({});
-=======
-      // Let piece stay on target square; board will update when server confirms
-      return true;
-    },
-    [turn, color, isGameOver, onMoveAttempt],
-  );
-
-  /* ───────────────────────────────────────────────────────── square styles */
-  const [moveSquares, setMoveSquares] = useState<Record<string, React.CSSProperties>>({});
-
-  // Function to find the king's square for the current player
-  const findKingSquare = useCallback((playerColor: 'w' | 'b') => {
-    const board = chessRef.current.board();
-    for (let row = 0; row < 8; row++) {
-      for (let col = 0; col < 8; col++) {
-        const piece = board[row][col];
-        if (piece && piece.type === 'k' && piece.color === playerColor) {
-          const file = String.fromCharCode(97 + col); // a-h
-          const rank = (8 - row).toString(); // 1-8
-          return file + rank;
-        }
-      }
->>>>>>> f28456df
     }
   }, [isGameOver]);
 
